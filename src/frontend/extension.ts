import * as vscode from 'vscode';
import * as fs from 'fs';
import * as path from 'path';

import { PeripheralTreeProvider } from './views/peripheral';
import { RegisterTreeProvider } from './views/registers';
import { BaseNode, PeripheralBaseNode } from './views/nodes/basenode';
import { LiveWatchTreeProvider, LiveVariableNode } from './views/live-watch';

import { RTTCore, SWOCore } from './swo/core';
import { NumberFormat, ConfigurationArguments,
    RTTCommonDecoderOpts, RTTConsoleDecoderOpts,
    CortexDebugKeys, ChainedEvents, ADAPTER_DEBUG_MODE, ChainedConfig } from '../common';
import { MemoryContentProvider } from './memory_content_provider';
import Reporting from '../reporting';

import { CortexDebugConfigurationProvider } from './configprovider';
import { JLinkSocketRTTSource, SocketRTTSource, SocketSWOSource } from './swo/sources/socket';
import { FifoSWOSource } from './swo/sources/fifo';
import { FileSWOSource } from './swo/sources/file';
import { SerialSWOSource } from './swo/sources/serial';
import { DisassemblyContentProvider } from './disassembly_content_provider';
import { SymbolInformation, SymbolScope } from '../symbols';
import { RTTTerminal } from './rtt_terminal';
import { GDBServerConsole } from './server_console';
import { CDebugSession, CDebugChainedSessionItem } from './cortex_debug_session';
import { ServerConsoleLog } from '../backend/server';
import { SVDParser } from './svd';

const commandExistsSync = require('command-exists').sync;
interface SVDInfo {
    expression: RegExp;
    path: string;
}
class ServerStartedPromise {
    constructor(
        public readonly name: string,
        public readonly promise: Promise<vscode.DebugSessionCustomEvent>,
        public readonly resolve: any,
        public readonly reject: any) {
    }
}

export class CortexDebugExtension {
    private rttTerminals: RTTTerminal[] = [];

    private gdbServerConsole: GDBServerConsole = null;

    private peripheralProvider: PeripheralTreeProvider;
    private registerProvider: RegisterTreeProvider;
    private memoryProvider: MemoryContentProvider;
    private liveWatchProvider: LiveWatchTreeProvider;

    private peripheralTreeView: vscode.TreeView<PeripheralBaseNode>;
    private registerTreeView: vscode.TreeView<BaseNode>;
    private liveWatchTreeView: vscode.TreeView<LiveVariableNode>;

    private SVDDirectory: SVDInfo[] = [];
    private functionSymbols: SymbolInformation[] = null;
    private serverStartedEvent: ServerStartedPromise;

    constructor(private context: vscode.ExtensionContext) {
        const config = vscode.workspace.getConfiguration('cortex-debug');
        this.startServerConsole(context, config.get(CortexDebugKeys.SERVER_LOG_FILE_NAME, '')); // Make this the first thing we do to be ready for the session
        this.peripheralProvider = new PeripheralTreeProvider();
        this.registerProvider = new RegisterTreeProvider();
        this.memoryProvider = new MemoryContentProvider();

        let tmp = [];
        try {
            const dirPath = path.join(context.extensionPath, 'data', 'SVDMap.json');
            tmp = JSON.parse(fs.readFileSync(dirPath, 'utf8'));
        }
        catch (e) {}

        Reporting.activate(context);

        this.peripheralTreeView = vscode.window.createTreeView('cortex-debug.peripherals', {
            treeDataProvider: this.peripheralProvider
        });

        this.registerTreeView = vscode.window.createTreeView('cortex-debug.registers', {
            treeDataProvider: this.registerProvider
        });

        this.initLiveWatcher();
        this.liveWatchTreeView = vscode.window.createTreeView('cortex-debug.liveWatch', {
            treeDataProvider: this.liveWatchProvider
        });

        vscode.commands.executeCommand('setContext', `cortex-debug:${CortexDebugKeys.REGISTER_DISPLAY_MODE}`,
            config.get(CortexDebugKeys.REGISTER_DISPLAY_MODE, true));
        vscode.commands.executeCommand('setContext', `cortex-debug:${CortexDebugKeys.VARIABLE_DISPLAY_MODE}`,
            config.get(CortexDebugKeys.VARIABLE_DISPLAY_MODE, true));
                  
        context.subscriptions.push(
            vscode.workspace.registerTextDocumentContentProvider('examinememory', this.memoryProvider),
            vscode.workspace.registerTextDocumentContentProvider('disassembly', new DisassemblyContentProvider()),

            vscode.commands.registerCommand('cortex-debug.peripherals.updateNode', this.peripheralsUpdateNode.bind(this)),
            vscode.commands.registerCommand('cortex-debug.peripherals.copyValue', this.peripheralsCopyValue.bind(this)),
            vscode.commands.registerCommand('cortex-debug.peripherals.setFormat', this.peripheralsSetFormat.bind(this)),
            vscode.commands.registerCommand('cortex-debug.peripherals.forceRefresh', this.peripheralsForceRefresh.bind(this)),
            vscode.commands.registerCommand('cortex-debug.peripherals.refreshAll', () => this.peripheralsForceRefresh()),
            vscode.commands.registerCommand('cortex-debug.peripherals.collapseAll', () => this.peripheralsCollapseAll()),

            vscode.commands.registerCommand('cortex-debug.peripherals.pin', this.peripheralsTogglePin.bind(this)),
            vscode.commands.registerCommand('cortex-debug.peripherals.unpin', this.peripheralsTogglePin.bind(this)),
            
            vscode.commands.registerCommand('cortex-debug.registers.copyValue', this.registersCopyValue.bind(this)),
            vscode.commands.registerCommand('cortex-debug.registers.refresh', this.registersRefresh.bind(this)),
            vscode.commands.registerCommand('cortex-debug.registers.regHexModeTurnOn', this.registersNaturalMode.bind(this, false)),
            vscode.commands.registerCommand('cortex-debug.registers.regHexModeTurnOff', this.registersNaturalMode.bind(this, true)),
            vscode.commands.registerCommand('cortex-debug.varHexModeTurnOn', this.variablesNaturalMode.bind(this, false)),
            vscode.commands.registerCommand('cortex-debug.varHexModeTurnOff', this.variablesNaturalMode.bind(this, true)),
            vscode.commands.registerCommand('cortex-debug.toggleVariableHexFormat', this.toggleVariablesHexMode.bind(this)),

            vscode.commands.registerCommand('cortex-debug.examineMemory', this.examineMemory.bind(this)),
            vscode.commands.registerCommand('cortex-debug.examineMemoryLegacy', this.examineMemoryLegacy.bind(this)),
            vscode.commands.registerCommand('cortex-debug.viewDisassembly', this.showDisassembly.bind(this)),
            vscode.commands.registerCommand('cortex-debug.setForceDisassembly', this.setForceDisassembly.bind(this)),

            vscode.commands.registerCommand('cortex-debug.resetDevice', this.resetDevice.bind(this)),
            vscode.commands.registerCommand('cortex-debug.pvtEnableDebug', this.pvtCycleDebugMode.bind(this)),

            vscode.commands.registerCommand('cortex-debug.liveWatch.addExpr', this.addLiveWatchExpr.bind(this)),
            vscode.commands.registerCommand('cortex-debug.liveWatch.removeExpr', this.removeLiveWatchExpr.bind(this)),

            vscode.workspace.onDidChangeConfiguration(this.settingsChanged.bind(this)),
            vscode.debug.onDidReceiveDebugSessionCustomEvent(this.receivedCustomEvent.bind(this)),
            vscode.debug.onDidStartDebugSession(this.debugSessionStarted.bind(this)),
            vscode.debug.onDidTerminateDebugSession(this.debugSessionTerminated.bind(this)),
            vscode.window.onDidChangeActiveTextEditor(this.activeEditorChanged.bind(this)),
            vscode.window.onDidCloseTerminal(this.terminalClosed.bind(this)),
            vscode.workspace.onDidCloseTextDocument(this.textDocsClosed.bind(this)),
            vscode.window.onDidChangeTextEditorSelection((e: vscode.TextEditorSelectionChangeEvent) => {
                if (e && e.textEditor.document.fileName.endsWith('.cdmem')) { this.memoryProvider.handleSelection(e); }
            }),

            vscode.debug.registerDebugConfigurationProvider('cortex-debug', new CortexDebugConfigurationProvider(context)),

            this.registerTreeView,
            this.registerTreeView.onDidCollapseElement((e) => {
                e.element.expanded = false;
            }),
            this.registerTreeView.onDidExpandElement((e) => {
                e.element.expanded = true;
            }),
            this.peripheralTreeView,
            this.peripheralTreeView.onDidExpandElement((e) => {
                e.element.expanded = true;
                e.element.getPeripheral().updateData();
                this.peripheralProvider.refresh();
            }),
            this.peripheralTreeView.onDidCollapseElement((e) => {
                e.element.expanded = false;
            }),
            this.liveWatchTreeView,
            this.liveWatchTreeView.onDidExpandElement((e) => {
                this.liveWatchProvider.expandChildren(e.element);
                this.liveWatchProvider.saveState();
            }),
            this.liveWatchTreeView.onDidCollapseElement((e) => {
                e.element.expanded = false;
                this.liveWatchProvider.saveState();
            })
        );

        this.testSVDParser();
    }

    private testSVDParser() {
        try {
            if (false) {
                const session: vscode.DebugSession = {
                    id: 'blah',
                    type: 'cortex-debug',
                    name: 'blah',
                    workspaceFolder: undefined,
                    configuration: undefined,
                    customRequest: (command: string, args?: any): Thenable<any> => {
                        throw new Error('Function not implemented.');
                    },
                    getDebugProtocolBreakpoint: (breakpoint: any): Thenable<any> => {
                        throw new Error('Function not implemented.');
                    }
                };
                SVDParser.parseSVD(session, '/Users/hdm/Downloads/xmc7200.svd', 4).then((result) => {
                    console.log('here');
                }, (e) => {
                    console.error('svd file parse failed', e);
                });
            }
        }
        catch (e) {}
    }

    private textDocsClosed(e: vscode.TextDocument) {
        if (e.fileName.endsWith('.cdmem')) {
            this.memoryProvider.Unregister(e);
        }
    }

    public static getActiveCDSession() {
        const session = vscode.debug.activeDebugSession;
        if (session?.type === 'cortex-debug') {
            return session;
        }
        return null;
    }

    private resetDevice() {
        let session = CortexDebugExtension.getActiveCDSession();
        if (session) {
            let mySession = CDebugSession.FindSession(session);
            const parentConfig = mySession.config?.pvtParent;
            while (mySession && parentConfig) {
                // We have a parent. See if our life-cycle is managed by our parent, if so
                // send a reset to the parent instead
                const chConfig = mySession.config?.pvtMyConfigFromParent as ChainedConfig;
                if (chConfig?.lifecycleManagedByParent && parentConfig.__sessionId) {
                    // __sessionId is not documented but has existed forever and used by VSCode itself
                    mySession = CDebugSession.FindSessionById(parentConfig.__sessionId);
                    if (!mySession) {
                        break;
                    }
                    session = mySession.session || session;
                } else {
                    break;
                }
            }
            session.customRequest('reset-device', 'reset');
        }
    }

    private startServerConsole(context: vscode.ExtensionContext, logFName: string = ''): Promise<void> {
        return new Promise<void>((resolve, reject) => {
            const rptMsg = 'Please report this problem.';
            this.gdbServerConsole = new GDBServerConsole(context, logFName);
            this.gdbServerConsole.startServer().then(() => {
                resolve(); // All worked out
            }).catch((e) => {
                this.gdbServerConsole.dispose();
                this.gdbServerConsole = null;
                vscode.window.showErrorMessage(`Could not create gdb-server-console. Will use old style console. Please report this problem. ${e.toString()}`);
            });
        });
    }

    private settingsChanged(e: vscode.ConfigurationChangeEvent) {
        if (e.affectsConfiguration(`cortex-debug.${CortexDebugKeys.REGISTER_DISPLAY_MODE}`)) {
            let count = 0;
            for (const s of CDebugSession.CurrentSessions) {
                // Session may not have actually started according to VSCode but we know of it
                if ((s.status === 'stopped') && this.isDebugging(s.session)) {
                    this.registerProvider.refresh(s.session);
                    count++;
                }
            }
            if (count !== CDebugSession.CurrentSessions.length) {
                const partial = count > 0 ? 'Some sessions updated. ' : '';
                const msg = `Cortex-Debug: ${partial}New format will take effect next time the session pauses`;
                vscode.window.showInformationMessage(msg);
            }
        }
        if (e.affectsConfiguration(`cortex-debug.${CortexDebugKeys.VARIABLE_DISPLAY_MODE}`)) {
            const config = vscode.workspace.getConfiguration('cortex-debug');
            const isHex = config.get(CortexDebugKeys.VARIABLE_DISPLAY_MODE, true) ? false : true;
            let foundStopped = false;
            for (const s of CDebugSession.CurrentSessions) {
                try {
                    // Session may not have actually started according to VSCode but we know of it
                    if (this.isDebugging(s.session)) {
                        s.session.customRequest('set-var-format', { hex: isHex });
                        if (s.status === 'stopped') {
                            foundStopped = true;
                        }
                    }
                }
                catch (e) {
                }
            }
            if (!foundStopped) {
                const fmt = isHex ? 'hex' : 'dec';
                const msg = `Cortex-Debug: Variables window format "${fmt}" will take effect next time the session pauses`;
                vscode.window.showInformationMessage(msg);
            }
        }
        if (e.affectsConfiguration(`cortex-debug.${CortexDebugKeys.SERVER_LOG_FILE_NAME}`)) {
            const config = vscode.workspace.getConfiguration('cortex-debug');
            const fName = config.get(CortexDebugKeys.SERVER_LOG_FILE_NAME, '');
            this.gdbServerConsole.createLogFile(fName);
        }
        if (e.affectsConfiguration(`cortex-debug.${CortexDebugKeys.DEV_DEBUG_MODE}`)) {
            const config = vscode.workspace.getConfiguration('cortex-debug');
            const dbgMode = config.get(CortexDebugKeys.DEV_DEBUG_MODE, ADAPTER_DEBUG_MODE.NONE);
            for (const s of CDebugSession.CurrentSessions) {
                try {
                    s.session.customRequest('set-debug-mode', { mode: dbgMode });
                }
                catch (e) {
                }
            }
        }
    }
    
    private getSVDFile(device: string): string {
        const entry = this.SVDDirectory.find((de) => de.expression.test(device));
        return entry ? entry.path : null;
    }

    public registerSVDFile(expression: RegExp | string, path: string): void {
        if (typeof expression === 'string') {
            expression = new RegExp(`^${expression}$`, '');
        }

        this.SVDDirectory.push({ expression: expression, path: path });
    }

    private activeEditorChanged(editor: vscode.TextEditor) {
        const session = CortexDebugExtension.getActiveCDSession();
        if (editor !== undefined && session) {
            const uri = editor.document.uri;
            if (uri.scheme === 'file') {
                // vscode.debug.activeDebugSession.customRequest('set-active-editor', { path: uri.path });
            }
            else if (uri.scheme === 'disassembly') {
                session.customRequest('set-active-editor', { path: `${uri.scheme}://${uri.authority}${uri.path}` });
            }
        }
    }

    private async showDisassembly() {
        const session = CortexDebugExtension.getActiveCDSession();
        if (!session) {
            vscode.window.showErrorMessage('No cortex-debug debugging session available');
            return;
        }

        if (!this.functionSymbols) {
            try {
                const resp = await session.customRequest('load-function-symbols');
                this.functionSymbols = resp.functionSymbols;
            }
            catch (e) {
                vscode.window.showErrorMessage('Unable to load symbol table. Disassembly view unavailable.');
            }
        }

        try {
            let funcname: string = await vscode.window.showInputBox({
                placeHolder: 'main',
                ignoreFocusOut: true,
                prompt: 'Function Name (exact or a regexp) to Disassemble.'
            });
            
            funcname = funcname ? funcname.trim() : null;
            if (!funcname) { return ; }

            let functions = this.functionSymbols.filter((s) => s.name === funcname);
            if (functions.length === 0) {
                let regExp = new RegExp(funcname);
                if (funcname.endsWith('/i')) {
                    // This is not the best way or UI. But this is the only flag that makes sense
                    regExp = new RegExp(funcname.substring(0, funcname.length - 2), 'i');
                }
                functions = this.functionSymbols.filter((s) => regExp.test(s.name));
            }

            let url: string;

            if (functions.length === 0) {
                vscode.window.showInformationMessage(`No function matching name/regexp '${funcname}' found.\n` +
                    'Please report this problem if you think it in error. We will need your executable to debug.');
                url = `disassembly:///${funcname}.cdasm`;
            }
            else if (functions.length === 1) {
                if (!functions[0].file || (functions[0].scope === SymbolScope.Global)) {
                    url = `disassembly:///${functions[0].name}.cdasm`;
                }
                else {
                    url = `disassembly:///${functions[0].file}:::${functions[0].name}.cdasm`;
                }
            }
            else if (functions.length > 31) { /* arbitrary limit. 31 is prime! */
                vscode.window.showErrorMessage(`Too many(${functions.length}) functions matching '${funcname}' found.`);
            }
            else {
                const selected = await vscode.window.showQuickPick(functions.map((f) => {
                    return {
                        label: f.name,
                        name: f.name,
                        file: f.file,
                        scope: f.scope,
                        description: (!f.file || (f.scope === SymbolScope.Global)) ? 'Global Scope' : `Static in ${f.file}`
                    };
                }), {
                    ignoreFocusOut: true
                });

                if (!selected.file || (selected.scope === SymbolScope.Global)) {
                    url = `disassembly:///${selected.name}.cdasm`;
                }
                else {
                    url = `disassembly:///${selected.file}:::${selected.name}.cdasm`;
                }
            }

            if (url) {
                vscode.window.showTextDocument(vscode.Uri.parse(url));
            }
        }
        catch (e) {
            vscode.window.showErrorMessage('Unable to show disassembly.');
        }
    }

    private setForceDisassembly() {
        const session = CortexDebugExtension.getActiveCDSession();
        if (!session) {
            vscode.window.showErrorMessage('Command not valid when cortex-debug session not active');
            return;
        }
        vscode.window.showQuickPick(
            [
                { label: 'Auto', description: 'Show disassembly for functions when source cannot be located.' },
                { label: 'Forced', description: 'Always show disassembly for functions.' }
            ],
            { matchOnDescription: true, ignoreFocusOut: true }
        ).then((result) => {
            const force = result.label === 'Forced';
            session.customRequest('set-force-disassembly', { force: force });
            Reporting.sendEvent('Force Disassembly', 'Set', force ? 'Forced' : 'Auto');
        }, (error) => {});
    }

    private examineMemory() {
        const cmd = 'mcu-debug.memory-view.addMemoryView';
        vscode.commands.executeCommand(cmd).then(() => { }, (e) => {
            const installExt = 'Install MemoryView Extension';
            vscode.window.showErrorMessage(
                `Unable to execute ${cmd}. Perhaps the MemoryView extension is not installed. ` +
                'Please install extension and try again. A restart may be needed', undefined,
                {
                    title: installExt
                },
                {
                    title: 'Cancel'
                }).then(async (v) => {
                    if (v && (v.title === installExt)) {
                        vscode.commands.executeCommand('workbench.extensions.installExtension', 'mcu-debug.memory-view');
                    }
                });
        });
    }

    private examineMemoryLegacy() {
        function validateValue(address) {
            if (/^0x[0-9a-f]{1,8}$/i.test(address)) {
                return address;
            }
            else if (/^[0-9]+$/i.test(address)) {
                return address;
            }
            else {
                return null;
            }
        }

        function validateAddress(address: string) {
            if (address === '') {
                return null;
            }
            return address;
        }

        const session = CortexDebugExtension.getActiveCDSession();
        if (!session) {
            vscode.window.showErrorMessage('No cortex-debug session available');
            return;
        }

        vscode.window.showInputBox({
            placeHolder: 'Enter a valid C/gdb expression. Use 0x prefix for hexadecimal numbers',
            ignoreFocusOut: true,
            prompt: 'Memory Address'
        }).then(
            (address) => {
                address = address.trim();
                if (!validateAddress(address)) {
                    vscode.window.showErrorMessage('Invalid memory address entered');
                    Reporting.sendEvent('Examine Memory', 'Invalid Address', address);
                    return;
                }

                vscode.window.showInputBox({
                    placeHolder: 'Enter a constant value. Prefix with 0x for hexadecimal format.',
                    ignoreFocusOut: true,
                    prompt: 'Length'
                }).then(
                    (length) => {
                        length = length.trim();
                        if (!validateValue(length)) {
                            vscode.window.showErrorMessage('Invalid length entered');
                            Reporting.sendEvent('Examine Memory', 'Invalid Length', length);
                            return;
                        }

                        Reporting.sendEvent('Examine Memory', 'Valid', `${address}-${length}`);
                        const timestamp = new Date().getTime();
                        const addrEnc = encodeURIComponent(`${address}`);
                        // tslint:disable-next-line:max-line-length
                        const uri =  vscode.Uri.parse(`examinememory:///Memory%20[${addrEnc},${length}].cdmem?address=${addrEnc}&length=${length}&timestamp=${timestamp}`);
                        this.memoryProvider.PreRegister(uri);
                        vscode.workspace.openTextDocument(uri)
                            .then((doc) => {
                                this.memoryProvider.Register(doc);
                                vscode.window.showTextDocument(doc, { viewColumn: 2, preview: false });
                                Reporting.sendEvent('Examine Memory', 'Used');
                            }, (error) => {
                                vscode.window.showErrorMessage(`Failed to examine memory: ${error}`);
                                Reporting.sendEvent('Examine Memory', 'Error', error.toString());
                            });
                    },
                    (error) => {

                    }
                );
            },
            (error) => {

            }
        );
    }

    // Peripherals
    private peripheralsUpdateNode(node: PeripheralBaseNode): void {
        node.performUpdate().then((result) => {
            if (result) {
                this.peripheralProvider.refresh();
                Reporting.sendEvent('Peripheral View', 'Update Node');
            }
        }, (error) => {
            vscode.window.showErrorMessage(`Unable to update value: ${error.toString()}`);
        });
    }

    private peripheralsCopyValue(node: PeripheralBaseNode): void {
        const cv = node.getCopyValue();
        if (cv) {
            vscode.env.clipboard.writeText(cv).then(() => {
                Reporting.sendEvent('Peripheral View', 'Copy Value');
            });
        }
    }

    private async peripheralsSetFormat(node: PeripheralBaseNode): Promise<void> {
        const result = await vscode.window.showQuickPick([
            { label: 'Auto', description: 'Automatically choose format (Inherits from parent)', value: NumberFormat.Auto },
            { label: 'Hex', description: 'Format value in hexadecimal', value: NumberFormat.Hexadecimal },
            { label: 'Decimal', description: 'Format value in decimal', value: NumberFormat.Decimal },
            { label: 'Binary', description: 'Format value in binary', value: NumberFormat.Binary }
        ]);
        if (result === undefined) {
            return;
        }

        node.format = result.value;
        this.peripheralProvider.refresh();
        Reporting.sendEvent('Peripheral View', 'Set Format', result.label);
    }

    private async peripheralsForceRefresh(node?: PeripheralBaseNode): Promise<void> {
        if (node) {
            node.getPeripheral().updateData().then((e) => {
                this.peripheralProvider.refresh();
            });
        } else {
            this.peripheralProvider.updateData();
        }
    }

    private peripheralsCollapseAll(): void {
        this.peripheralProvider.collapseAll();
    }

    private async peripheralsTogglePin(node: PeripheralBaseNode): Promise<void> {
        this.peripheralProvider.togglePinPeripheral(node);
        this.peripheralProvider.refresh();
    }

    // Registers
    private registersCopyValue(node: BaseNode): void {
        const cv = node.getCopyValue();
        if (cv) {
            vscode.env.clipboard.writeText(cv).then(() => {
                Reporting.sendEvent('Register View', 'Copy Value');
            });
        }
    }

    private registersRefresh(): void {
        const session = CortexDebugExtension.getActiveCDSession();
        if (session && this.isDebugging(session)) {
            this.registerProvider.refresh(session);
        }
    }

    // Settings changes
    private registersNaturalMode(newVal: any) {
        const config = vscode.workspace.getConfiguration('cortex-debug');

        vscode.commands.executeCommand('setContext', `cortex-debug:${CortexDebugKeys.REGISTER_DISPLAY_MODE}`, newVal);
        try {
            config.update(CortexDebugKeys.REGISTER_DISPLAY_MODE, newVal);
        }
        catch (e) {
            console.error(e);
        }
    }

    private variablesNaturalMode(newVal: boolean, cxt?: any) {
        // 'cxt' contains the treeItem on which this menu was invoked. Maybe we can do something
        // with it later
        const config = vscode.workspace.getConfiguration('cortex-debug');

        vscode.commands.executeCommand('setContext', `cortex-debug:${CortexDebugKeys.VARIABLE_DISPLAY_MODE}`, newVal);
        try {
            config.update(CortexDebugKeys.VARIABLE_DISPLAY_MODE, newVal);
        }
        catch (e) {
            console.error(e);
        }
    }

    private toggleVariablesHexMode() {
        // 'cxt' contains the treeItem on which this menu was invoked. Maybe we can do something
        // with it later
        const config = vscode.workspace.getConfiguration('cortex-debug');
        const curVal = config.get(CortexDebugKeys.VARIABLE_DISPLAY_MODE, true);
        const newVal = !curVal;
        vscode.commands.executeCommand('setContext', `cortex-debug:${CortexDebugKeys.VARIABLE_DISPLAY_MODE}`, newVal);
        try {
            config.update(CortexDebugKeys.VARIABLE_DISPLAY_MODE, newVal);
        }
        catch (e) {
            console.error(e);
        }
    }

    private pvtCycleDebugMode() {
        const config = vscode.workspace.getConfiguration('cortex-debug');
        const curVal: ADAPTER_DEBUG_MODE = config.get(CortexDebugKeys.DEV_DEBUG_MODE, ADAPTER_DEBUG_MODE.NONE);
        const validVals = Object.values(ADAPTER_DEBUG_MODE);
        let ix = validVals.indexOf(curVal);
        ix = ix < 0 ? ix = 0 : ((ix + 1) % validVals.length);
        config.set(CortexDebugKeys.DEV_DEBUG_MODE, validVals[ix]);
    }

    // Debug Events
    private debugSessionStarted(session: vscode.DebugSession) {
        if (session.type !== 'cortex-debug') { return; }

        const newSession = CDebugSession.NewSessionStarted(session);

        this.functionSymbols = null;
        session.customRequest('get-arguments').then((args) => {
            newSession.config = args;
            let svdfile = args.svdFile;
            if (!svdfile) {
                svdfile = this.getSVDFile(args.device);
            }

            Reporting.beginSession(session.id, args as ConfigurationArguments);

            if (newSession.swoSource) {
                this.initializeSWO(session, args);
            }
            if (Object.keys(newSession.rttPortMap).length > 0) {
                this.initializeRTT(session, args);
            }

            if (this.isDebugging(session)) {
                this.registerProvider.debugSessionStarted(session);
            }
            this.peripheralProvider.debugSessionStarted(session, (svdfile && !args.noDebug) ? svdfile : null, args.svdAddrGapThreshold);
            this.cleanupRTTTerminals();
        }, (error) => {
            vscode.window.showErrorMessage(
                `Internal Error: Could not get startup arguments. Many debug functions can fail. Please report this problem. Error: ${error}`);
        });
    }

    private debugSessionTerminated(session: vscode.DebugSession) {
        if (session.type !== 'cortex-debug') { return; }
        const mySession = CDebugSession.FindSession(session);
        try {
            Reporting.endSession(session.id);

            this.liveWatchProvider?.debugSessionTerminated(session);
            this.registerProvider.debugSessionTerminated(session);
            this.peripheralProvider.debugSessionTerminated(session);
            if (mySession?.swo) {
                mySession.swo.debugSessionTerminated();
            }
            if (mySession?.swoSource) {
                mySession.swoSource.dispose();
            }
            if (mySession?.rtt) {
                mySession.rtt.debugSessionTerminated();
            }
            if (mySession?.rttPortMap) {
                for (const ch of Object.keys(mySession.rttPortMap)) {
                    mySession.rttPortMap[ch].dispose();
                }
                mySession.rttPortMap = {};
            }
        }
        catch (e) {
            vscode.window.showInformationMessage(`Debug session did not terminate cleanly ${e}\n${e ? e.stackstrace : ''}. Please report this problem`);
        }
        finally {
            CDebugSession.RemoveSession(session);
        }
    }

    private receivedCustomEvent(e: vscode.DebugSessionCustomEvent) {
        const session = e.session;
        if (session.type !== 'cortex-debug') { return; }
        switch (e.event) {
            case 'custom-stop':
                this.receivedStopEvent(e);
                break;
            case 'custom-continued':
                this.receivedContinuedEvent(e);
                break;
            case 'swo-configure':
                this.receivedSWOConfigureEvent(e);
                break;
            case 'rtt-configure':
                this.receivedRTTConfigureEvent(e);
                break;
            case 'record-event':
                this.receivedEvent(e);
                break;
            case 'custom-event-open-disassembly':
                vscode.commands.executeCommand('editor.debug.action.openDisassemblyView');
                break;
            case 'custom-event-post-start-server':
                this.startChainedConfigs(e, ChainedEvents.POSTSTART);
                break;
            case 'custom-event-post-start-gdb':
                this.startChainedConfigs(e, ChainedEvents.POSTINIT);
                this.liveWatchProvider?.debugSessionStarted(session);
                break;
            case 'custom-event-session-terminating':
                ServerConsoleLog('Got event for sessions terminating', process.pid);
                this.endChainedConfigs(e);
                break;
            case 'custom-event-session-restart':
                this.resetOrResartChained(e, 'restart');
                break;
            case 'custom-event-session-reset':
                this.resetOrResartChained(e, 'reset');
                break;
            case 'custom-event-popup':
                const msg = e.body.info?.message;
                switch (e.body.info?.type) {
                    case 'warning':
                        vscode.window.showWarningMessage(msg);
                        break;
                    case 'error':
                        vscode.window.showErrorMessage(msg);
                        break;
                    default:
                        vscode.window.showInformationMessage(msg);
                        break;
                }
                break;
            case 'custom-event-ports-allocated':
                this.registerPortsAsUsed(e);
                break;
            case 'custom-event-ports-done':
                this.signalPortsAllocated(e);
                break;
            default:
                break;
        }
    }

    private signalPortsAllocated(e: vscode.DebugSessionCustomEvent) {
        if (this.serverStartedEvent) {
            this.serverStartedEvent.resolve(e);
            this.serverStartedEvent = undefined;
        }
    }

    private registerPortsAsUsed(e: vscode.DebugSessionCustomEvent) {
        // We can get this event before the session starts
        const mySession = CDebugSession.GetSession(e.session);
        mySession.addUsedPorts(e.body?.info || []);
    }

    private async startChainedConfigs(e: vscode.DebugSessionCustomEvent, evType: ChainedEvents) {
        const adapterArgs = e?.body?.info as ConfigurationArguments;
        const cDbgParent = CDebugSession.GetSession(e.session, adapterArgs);
        if (!adapterArgs || !adapterArgs.chainedConfigurations?.enabled) { return; }
        const unique = adapterArgs.chainedConfigurations.launches.filter((x, ix) => {
            return ix === adapterArgs.chainedConfigurations.launches.findIndex((v, ix) => v.name === x.name);
        });
        const filtered = unique.filter((launch) => {
            return (launch.enabled && (launch.waitOnEvent === evType) && launch.name);
        });

        let delay = 0;
        let count = filtered.length;
        for (const launch of filtered) {
            count--;
            const childOptions: vscode.DebugSessionOptions = {
                consoleMode              : vscode.DebugConsoleMode.Separate,
                noDebug                  : adapterArgs.noDebug,
                compact                  : false
            };
            if (launch.lifecycleManagedByParent) {
                // VSCode 'lifecycleManagedByParent' does not work as documented. The fact that there
                // is a parent means it is managed and 'lifecycleManagedByParent' if ignored.
                childOptions.lifecycleManagedByParent = true;
                childOptions.parentSession = e.session;
            }
            delay += Math.max(launch.delayMs || 0, 0);
            const child = new CDebugChainedSessionItem(cDbgParent, launch, childOptions);
            const folder = this.getWsFolder(launch.folder, e.session.workspaceFolder, launch.name);
            setTimeout(() => {
                vscode.debug.startDebugging(folder, launch.name, childOptions).then((success) => {
                    if (!success) {
                        vscode.window.showErrorMessage('Failed to launch chained configuration ' + launch.name);
                    }
                    CDebugChainedSessionItem.RemoveItem(child);
                }, (e) => {
                    vscode.window.showErrorMessage(`Failed to launch chained configuration ${launch.name}: ${e}`);
                    CDebugChainedSessionItem.RemoveItem(child);
                });
            }, delay);
            if (launch && launch.detached && (count > 0)) {
                try {
                    // tslint:disable-next-line: one-variable-per-declaration
                    let res: (value: vscode.DebugSessionCustomEvent) => void;
                    let rej: (reason?: any) => void;
                    const prevStartedPromise = new Promise<vscode.DebugSessionCustomEvent>((resolve, reject) => {
                        res = resolve;
                        rej = reject;
                    });
                    this.serverStartedEvent = new ServerStartedPromise(launch.name, prevStartedPromise, res, rej);
                    let to = setTimeout(() => {
                        if (this.serverStartedEvent) {
                            this.serverStartedEvent.reject(new Error(`Timeout starting chained session: ${launch.name}`));
                            this.serverStartedEvent = undefined;
                        }
                        to = undefined;
                    }, 5000);
                    await prevStartedPromise;
                    if (to) { clearTimeout(to); }
                }
                catch (e) {
                    vscode.window.showErrorMessage(`Detached chained configuration launch failed? Aborting rest. Error: ${e}`);
                    break;      // No more children after this error
                }
                delay = 0;
            } else {
                delay += 5;
            }
        }
    }

    private endChainedConfigs(e: vscode.DebugSessionCustomEvent) {
        const mySession = CDebugSession.FindSession(e.session);
        if (mySession && mySession.hasChildren) {
            // Note that we may not be the root, but we have children. Also we do not modify the tree while iterating it
            const deathList: CDebugSession[] = [];
            const orphanList: CDebugSession[] = [];
            mySession.broadcastDFS((s) => {
                if (s === mySession) { return; }
                if (s.config.pvtMyConfigFromParent.lifecycleManagedByParent) {
                    deathList.push(s);      // Qualifies to be terminated
                } else {
                    orphanList.push(s);     // This child is about to get orphaned
                }
            }, false);

            // According to current scheme, there should not be any orphaned children.
            while (orphanList.length > 0) {
                const s = orphanList.pop();
                s.moveToRoot();     // Or should we move to our parent. TODO: fix for when we are going to have grand children
            }

            while (deathList.length > 0) {
                const s = deathList.pop();
                // We cannot actually use the following API. We have to do this ourselves. Probably because we own
                // the lifetime management.
                // vscode.debug.stopDebugging(s.session);
                ServerConsoleLog(`Sending custom-stop-debugging to ${s.session.name}`, process.pid);
                s.session.customRequest('custom-stop-debugging', e.body.info).then(() => {
                }, (reason) => {
                    vscode.window.showErrorMessage(`Cortex-Debug: Bug? session.customRequest('set-stop-debugging-type', ... failed ${reason}\n`);
                });
            }
            // Following does not work. Apparently, a customRequest cannot be sent probably because this session is already
            // terminating.
            // mySession.session.customRequest('notified-children-to-terminate');
        }
    }

    private resetOrResartChained(e: vscode.DebugSessionCustomEvent, type: 'reset' | 'restart') {
        const mySession = CDebugSession.FindSession(e.session);
        if (mySession && mySession.hasChildren) {
            mySession.broadcastDFS((s) => {
                if (s === mySession) { return; }
                if (s.config.pvtMyConfigFromParent.lifecycleManagedByParent) {
                    s.session.customRequest('reset-device', type).then(() => {
                    }, (reason) => {
                    });
                }
            }, false);
        }
    }

    private getWsFolder(folder: string, def: vscode.WorkspaceFolder, childName): vscode.WorkspaceFolder {
        if (folder) {
            const orig = folder;
            const normalize = (fsPath: string) => {
                fsPath = path.normalize(fsPath).replace(/\\/g, '/');
                fsPath = (fsPath === '/') ? fsPath : fsPath.replace(/\/+$/, '');
                if (process.platform === 'win32') {
                    fsPath = fsPath.toLowerCase();
                }
                return fsPath;
            };
            // Folder is always a full path name
            folder = normalize(folder);
            for (const f of vscode.workspace.workspaceFolders) {
                const tmp = normalize(f.uri.fsPath);
                if ((f.uri.fsPath === folder) || (f.name === folder) || (tmp === folder)) {
                    return f;
                }
            }
            vscode.window.showInformationMessage(
                `Chained configuration for '${childName}' specified folder is '${orig}' normalized path is '${folder}'` +
                ' did not match any workspace folders. Using parents folder.');
        }
        return def;
    }

    private getCurrentArgs(session: vscode.DebugSession): ConfigurationArguments | vscode.DebugConfiguration {
        if (!session) {
            session = vscode.debug.activeDebugSession;
            if (!session || (session.type !== 'cortex-debug') ) {
                return undefined;
            }
        }
        const ourSession = CDebugSession.FindSession(session);
        if (ourSession) {
            return ourSession.config;
        }
        return session.configuration;
    }

    private getCurrentProp(session: vscode.DebugSession, prop: string) {
        const args = this.getCurrentArgs(session);
        return args ? args[prop] : undefined;
    }

    // Assuming 'session' valid and it a cortex-debug session
    private isDebugging(session: vscode.DebugSession) {
        const noDebug = this.getCurrentProp(session, 'noDebug');
        return (noDebug !== true);       // If it is exactly equal to 'true' we are doing a 'run without debugging'
    }

    private receivedStopEvent(e: vscode.DebugSessionCustomEvent) {
        const mySession = CDebugSession.FindSession(e.session);
        mySession.status = 'stopped';
        this.liveWatchProvider?.debugStopped(e.session);
        this.peripheralProvider.debugStopped(e.session);
        if (this.isDebugging(e.session)) {
            this.registerProvider.debugStopped(e.session);
        }
        vscode.workspace.textDocuments.filter((td) => td.fileName.endsWith('.cdmem')).forEach((doc) => {
            if (!doc.isClosed) {
                this.memoryProvider.update(doc);
            }
        });
        if (mySession.swo) { mySession.swo.debugStopped(); }
        if (mySession.rtt) { mySession.rtt.debugStopped(); }
    }

    private receivedContinuedEvent(e: vscode.DebugSessionCustomEvent) {
        const mySession = CDebugSession.FindSession(e.session);
        mySession.status = 'running';
<<<<<<< HEAD
        this.peripheralProvider.debugContinued(e.session);
=======
        this.liveWatchProvider?.debugContinued(e.session);
        this.peripheralProvider.debugContinued();
>>>>>>> aaeda1a4
        if (this.isDebugging(e.session)) {
            this.registerProvider.debugContinued();
        }
        if (mySession.swo) { mySession.swo.debugContinued(); }
        if (mySession.rtt) { mySession.rtt.debugContinued(); }
    }

    private receivedEvent(e) {
        Reporting.sendEvent(e.body.category, e.body.action, e.body.label, e.body.parameters);
    }

    private receivedSWOConfigureEvent(e: vscode.DebugSessionCustomEvent) {
        const mySession = CDebugSession.GetSession(e.session);
        if (e.body.type === 'socket') {
            const src = new SocketSWOSource(e.body.port);
            mySession.swoSource = src;
            this.initializeSWO(e.session, e.body.args);
            src.start().then(() => {
                console.log(`Connected after ${src.nTries} tries`);
                // Do nothing...
            }, (e) => {
                vscode.window.showErrorMessage(`Could not open SWO TCP port ${e.body.port} ${e} after ${src.nTries} tries`);
            });
            Reporting.sendEvent('SWO', 'Source', 'Socket');
            return;
        }
        else if (e.body.type === 'fifo') {
            mySession.swoSource = new FifoSWOSource(e.body.path);
            Reporting.sendEvent('SWO', 'Source', 'FIFO');
        }
        else if (e.body.type === 'file') {
            mySession.swoSource = new FileSWOSource(e.body.path);
            Reporting.sendEvent('SWO', 'Source', 'File');
        }
        else if (e.body.type === 'serial') {
            mySession.swoSource = new SerialSWOSource(e.body.device, e.body.baudRate, this.context.extensionPath);
            Reporting.sendEvent('SWO', 'Source', 'Serial');
        }

        this.initializeSWO(e.session, e.body.args);
    }

    private receivedRTTConfigureEvent(e: vscode.DebugSessionCustomEvent) {
        if (e.body.type === 'socket') {
            const decoder: RTTCommonDecoderOpts = e.body.decoder;
            if ((decoder.type === 'console') || (decoder.type === 'binary')) {
                Reporting.sendEvent('RTT', 'Source', 'Socket: Console');
                this.rttCreateTerninal(e, decoder as RTTConsoleDecoderOpts);
            } else {
                Reporting.sendEvent('RTT', 'Source', `Socket: ${decoder.type}`);
                if (!decoder.ports) {
                    this.createRTTSource(e, decoder.tcpPort, decoder.port);
                } else {
                    for (let ix = 0; ix < decoder.ports.length; ix = ix + 1) {
                        // Hopefully ports and tcpPorts are a matched set
                        this.createRTTSource(e, decoder.tcpPorts[ix], decoder.ports[ix]);
                    }
                }
            }
        } else {
            console.error('receivedRTTConfigureEvent: unknown type: ' + e.body.type);
        }
    }

    // The returned value is a connection source. It may still be in disconnected
    // state.
    private createRTTSource(e: vscode.DebugSessionCustomEvent, tcpPort: string, channel: number): Promise<SocketRTTSource> {
        const mySession = CDebugSession.GetSession(e.session);
        return new Promise((resolve, reject) => {
            let src = mySession.rttPortMap[channel];
            if (src) {
                resolve(src);
                return;
            }
            if (mySession.config.servertype === 'jlink') {
                src = new JLinkSocketRTTSource(tcpPort, channel);
            } else {
                src = new SocketRTTSource(tcpPort, channel);
            }
            mySession.rttPortMap[channel] = src;     // Yes, we put this in the list even if start() can fail
            resolve(src);                       // Yes, it is okay to resolve it even though the connection isn't made yet
            src.start().then(() => {
                mySession.session.customRequest('rtt-poll');
            }).catch((e) => {
                vscode.window.showErrorMessage(`Could not connect to RTT TCP port ${tcpPort} ${e}`);
                reject(e);
            });
        });
    }

    private cleanupRTTTerminals() {
        this.rttTerminals = this.rttTerminals.filter((t) => {
            if (!t.inUse) {
                t.dispose();
                return false;
            }
            return true;
        });
    }

    private rttCreateTerninal(e: vscode.DebugSessionCustomEvent, decoder: RTTConsoleDecoderOpts) {
        this.createRTTSource(e, decoder.tcpPort, decoder.port).then((src: SocketRTTSource) => {
            for (const terminal of this.rttTerminals) {
                const success = !terminal.inUse && terminal.tryReuse(decoder, src);
                if (success) {
                    if (vscode.debug.activeDebugConsole) {
                        vscode.debug.activeDebugConsole.appendLine(
                            `Reusing RTT terminal for channel ${decoder.port} on tcp port ${decoder.tcpPort}`
                        );
                    }
                    return;
                }
            }
            const newTerminal = new RTTTerminal(this.context, decoder, src);
            this.rttTerminals.push(newTerminal);
            if (vscode.debug.activeDebugConsole) {
                vscode.debug.activeDebugConsole.appendLine(
                    `Created RTT terminal for channel ${decoder.port} on tcp port ${decoder.tcpPort}`
                );
            }
        });
    }

    private terminalClosed(terminal: vscode.Terminal) {
        this.rttTerminals = this.rttTerminals.filter((t) => t.terminal !== terminal);
    }

    private initializeSWO(session: vscode.DebugSession, args) {
        const mySession = CDebugSession.FindSession(session);
        if (!mySession.swoSource) {
            vscode.window.showErrorMessage('Tried to initialize SWO Decoding without a SWO data source');
            return;
        }

        if (!mySession.swo) {
            mySession.swo = new SWOCore(session, mySession.swoSource, args, this.context.extensionPath);
        }
    }

    private initializeRTT(session: vscode.DebugSession, args) {
        const mySession = CDebugSession.FindSession(session);
        if (!mySession.rtt) {
            mySession.rtt = new RTTCore(mySession.rttPortMap, args, this.context.extensionPath);
        }
    }

    private addLiveWatchExpr() {
        vscode.window.showInputBox({
            placeHolder: 'Enter a valid C/gdb expression. Must be a global variable type expression',
            ignoreFocusOut: true,
            prompt: 'Enter Live Watch Expression'
        }).then((v) => {
            if (v) {
                this.initLiveWatcher();
                this.liveWatchProvider.addWatchExpr(v, vscode.debug.activeDebugSession);
            }
        });
    }

    private removeLiveWatchExpr(node: any) {
        this.initLiveWatcher();
        this.liveWatchProvider.removeWatchExpr(node);
    }

    private initLiveWatcher() {
        if (!this.liveWatchProvider) {
            this.liveWatchProvider = new LiveWatchTreeProvider(this.context);
        }
    }
}

export function activate(context: vscode.ExtensionContext) {
    return new CortexDebugExtension(context);
}

export function deactivate() {}<|MERGE_RESOLUTION|>--- conflicted
+++ resolved
@@ -995,12 +995,9 @@
     private receivedContinuedEvent(e: vscode.DebugSessionCustomEvent) {
         const mySession = CDebugSession.FindSession(e.session);
         mySession.status = 'running';
-<<<<<<< HEAD
         this.peripheralProvider.debugContinued(e.session);
-=======
         this.liveWatchProvider?.debugContinued(e.session);
         this.peripheralProvider.debugContinued();
->>>>>>> aaeda1a4
         if (this.isDebugging(e.session)) {
             this.registerProvider.debugContinued();
         }
