--- conflicted
+++ resolved
@@ -1,9 +1,5 @@
 {
-<<<<<<< HEAD
-    "version": "1.6.11-pre4",
-=======
     "version": "1.7.0",
->>>>>>> aaeda1a4
     "preview": false,
     "activationEvents": [
         "onDebugResolve:cortex-debug",
@@ -3111,13 +3107,13 @@
                     "group": "navigation"
                 },
                 {
-<<<<<<< HEAD
                     "command": "cortex-debug.peripherals.collapseAll",
                     "when": "view == cortex-debug.peripherals",
-=======
+                    "group": "navigation"
+                },
+                {
                     "command": "cortex-debug.liveWatch.addExpr",
                     "when": "view == cortex-debug.liveWatch",
->>>>>>> aaeda1a4
                     "group": "navigation"
                 }
             ],
